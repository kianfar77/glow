--- conflicted
+++ resolved
@@ -23,13 +23,8 @@
         [Row(struct=Row(a=1, b=2))]
 
     Args:
-<<<<<<< HEAD
-        struct: The struct to which fields will be added.
-        fields: The new fields to add. The arguments must alternate between string-typed literal field names and field values.
-=======
-        struct : The struct to which fields will be added
-        fields : New fields
->>>>>>> f086a418
+        struct : The struct to which fields will be added.
+        fields : The new fields to add. The arguments must alternate between string-typed literal field names and field values.
     """
     assert check_argument_types()
     output = Column(sc()._jvm.io.projectglow.functions.add_struct_fields(_to_java_column(struct), _to_seq(sc(), fields, _to_java_column)))
@@ -43,22 +38,13 @@
 
     Added in version 0.3.0.
 
-<<<<<<< HEAD
-=======
-    Added in version 0.3.0.
-
->>>>>>> f086a418
     Examples:
         >>> df = spark.createDataFrame([Row(arr=[1, 2, 3])])
         >>> df.select(glow.expand_struct(glow.array_summary_stats('arr'))).collect()
         [Row(mean=2.0, stdDev=1.0, min=1.0, max=3.0)]
 
     Args:
-<<<<<<< HEAD
-        arr: The array of numerics
-=======
         arr : The array of numerics
->>>>>>> f086a418
     """
     assert check_argument_types()
     output = Column(sc()._jvm.io.projectglow.functions.array_summary_stats(_to_java_column(arr)))
@@ -72,11 +58,6 @@
 
     Added in version 0.3.0.
 
-<<<<<<< HEAD
-=======
-    Added in version 0.3.0.
-
->>>>>>> f086a418
     Examples:
         >>> from pyspark.ml.linalg import DenseVector
         >>> df = spark.createDataFrame([Row(arr=[1, 2, 3])])
@@ -84,11 +65,7 @@
         [Row(v=DenseVector([1.0, 2.0, 3.0]))]
 
     Args:
-<<<<<<< HEAD
-        arr: The array of numerics
-=======
         arr : The array of numerics
->>>>>>> f086a418
     """
     assert check_argument_types()
     output = Column(sc()._jvm.io.projectglow.functions.array_to_dense_vector(_to_java_column(arr)))
@@ -109,11 +86,7 @@
         [Row(v=SparseVector(6, {0: 1.0, 2: 2.0, 4: 3.0}))]
 
     Args:
-<<<<<<< HEAD
-        arr: The array of numerics
-=======
         arr : The array of numerics
->>>>>>> f086a418
     """
     assert check_argument_types()
     output = Column(sc()._jvm.io.projectglow.functions.array_to_sparse_vector(_to_java_column(arr)))
@@ -127,22 +100,13 @@
 
     Added in version 0.3.0.
 
-<<<<<<< HEAD
-=======
-    Added in version 0.3.0.
-
->>>>>>> f086a418
     Examples:
         >>> df = spark.createDataFrame([Row(struct=Row(a=1, b=2))])
         >>> df.select(glow.expand_struct(col('struct'))).collect()
         [Row(a=1, b=2)]
 
     Args:
-<<<<<<< HEAD
-        struct: The struct to expand
-=======
         struct : The struct to expand
->>>>>>> f086a418
     """
     assert check_argument_types()
     output = Column(sc()._jvm.io.projectglow.functions.expand_struct(_to_java_column(struct)))
@@ -164,11 +128,7 @@
         [Row(row=[1.0, 4.0]), Row(row=[2.0, 5.0]), Row(row=[3.0, 6.0])]
 
     Args:
-<<<<<<< HEAD
-        matrix: The matrix to explode
-=======
         matrix : The matrix to explode
->>>>>>> f086a418
     """
     assert check_argument_types()
     output = Column(sc()._jvm.io.projectglow.functions.explode_matrix(_to_java_column(matrix)))
@@ -182,24 +142,14 @@
 
     Added in version 0.3.0.
 
-<<<<<<< HEAD
-=======
-    Added in version 0.3.0.
-
->>>>>>> f086a418
     Examples:
         >>> df = spark.createDataFrame([Row(struct=Row(a=1, b=2, c=3))])
         >>> df.select(glow.subset_struct('struct', 'a', 'c').alias('struct')).collect()
         [Row(struct=Row(a=1, c=3))]
 
     Args:
-<<<<<<< HEAD
-        struct: Struct from which to select fields
-        fields: Fields to select
-=======
         struct : Struct from which to select fields
-        fields : Fields to take
->>>>>>> f086a418
+        fields : Fields to select
     """
     assert check_argument_types()
     output = Column(sc()._jvm.io.projectglow.functions.subset_struct(_to_java_column(struct), _to_seq(sc(), fields)))
@@ -213,7 +163,6 @@
 
     Added in version 0.3.0.
 
-<<<<<<< HEAD
     Examples:
         >>> from pyspark.ml.linalg import DenseVector, SparseVector
         >>> df = spark.createDataFrame([Row(v=SparseVector(3, {0: 1.0, 2: 2.0})), Row(v=DenseVector([3.0, 4.0]))])
@@ -221,19 +170,7 @@
         [Row(arr=[1.0, 0.0, 2.0]), Row(arr=[3.0, 4.0])]
 
     Args:
-        vector: Vector to convert
-=======
-    Added in version 0.3.0.
-
-    Examples:
-        >>> from pyspark.ml.linalg import DenseVector, SparseVector
-        >>> df = spark.createDataFrame([Row(v=SparseVector(3, {0: 1.0, 2: 2.0})), Row(v=DenseVector([3.0, 4.0]))])
-        >>> df.select(glow.vector_to_array('v').alias('arr')).collect()
-        [Row(arr=[1.0, 0.0, 2.0]), Row(arr=[3.0, 4.0])]
-
-    Args:
         vector : Vector to convert
->>>>>>> f086a418
     """
     assert check_argument_types()
     output = Column(sc()._jvm.io.projectglow.functions.vector_to_array(_to_java_column(vector)))
@@ -261,17 +198,10 @@
         [Row(calls=[-1, -1])]
 
     Args:
-<<<<<<< HEAD
-        probabilities: The array of probabilities to convert
-        numAlts: The number of alternate alleles
-        phased: Whether the probabilities are phased. If phased, we expect one 2 * numAlts values in probabilities array. If unphased, we expect one probability per possible genotype.
-        threshold: The minimum probability to make a call. If no probability falls into the range of [0, 1 - threshold] or [threshold, 1], a no-call (represented by -1s) will be emitted. If not provided, this parameter defaults to 0.9.
-=======
-        probabilities : Probabilities
-        numAlts : The number of alts
-        phased : Whether the probabilities are phased or not
-        threshold : The minimum probability to include
->>>>>>> f086a418
+        probabilities : The array of probabilities to convert
+        numAlts : The number of alternate alleles
+        phased : Whether the probabilities are phased. If phased, we expect one 2 * numAlts values in probabilities array. If unphased, we expect one probability per possible genotype.
+        threshold : The minimum probability to make a call. If no probability falls into the range of [0, 1 - threshold] or [threshold, 1], a no-call (represented by -1s) will be emitted. If not provided, this parameter defaults to 0.9.
     """
     assert check_argument_types()
     if threshold is None:
@@ -288,11 +218,6 @@
 
     Added in version 0.3.0.
 
-<<<<<<< HEAD
-=======
-    Added in version 0.3.0.
-
->>>>>>> f086a418
     Examples:
         >>> df = spark.read.format('vcf').load('test-data/liftover/unlifted.test.vcf').where('start = 18210071')
         >>> chain_file = 'test-data/liftover/hg38ToHg19.over.chain.gz'
@@ -304,27 +229,17 @@
         Row(contigName='chr20', start=18190715, end=18190716)
 
     Args:
-<<<<<<< HEAD
-        contigName: The current contigName
-        start: The current start
-        end: The current end
-        chainFile: Location of the chain file on each node in the cluster
-        minMatchRatio: Minimum fraction of bases that must remap to lift over successfully. If not provided, defaults to 0.95.
-=======
         contigName : The current contigName
         start : The current start
         end : The current end
         chainFile : Location of the chain file on each node in the cluster
-        minMatchRatio : Minimum fraction of bases that must remap to lift over successfully
->>>>>>> f086a418
+        minMatchRatio : Minimum fraction of bases that must remap to lift over successfully. If not provided, defaults to 0.95.
     """
     assert check_argument_types()
     if minMatchRatio is None:
         output = Column(sc()._jvm.io.projectglow.functions.lift_over_coordinates(_to_java_column(contigName), _to_java_column(start), _to_java_column(end), chainFile))
     else:
         output = Column(sc()._jvm.io.projectglow.functions.lift_over_coordinates(_to_java_column(contigName), _to_java_column(start), _to_java_column(end), chainFile, minMatchRatio))
-<<<<<<< HEAD
-=======
     assert check_return_type(output)
     return output
   
@@ -369,7 +284,6 @@
     """
     assert check_argument_types()
     output = Column(sc()._jvm.io.projectglow.functions.normalize_variant(_to_java_column(contigName), _to_java_column(start), _to_java_column(end), _to_java_column(refAllele), _to_java_column(altAlleles), refGenomePathString))
->>>>>>> f086a418
     assert check_return_type(output)
     return output
   
@@ -388,11 +302,7 @@
         [Row(callRate=1.0, nCalled=3, nUncalled=0, nHet=1, nHomozygous=[1, 1], nNonRef=2, nAllelesCalled=6, alleleCounts=[3, 3], alleleFrequencies=[0.5, 0.5])]
 
     Args:
-<<<<<<< HEAD
-        genotypes: The array of genotype structs
-=======
-        genotypes : The array of genotype structs
->>>>>>> f086a418
+        genotypes : The array of genotype structs
     """
     assert check_argument_types()
     output = Column(sc()._jvm.io.projectglow.functions.call_summary_stats(_to_java_column(genotypes)))
@@ -402,26 +312,17 @@
 
 def dp_summary_stats(genotypes: Union[Column, str]) -> Column:
     """
-    Computes summary statistics for the depth field from array of genotype structs.
-
-    Added in version 0.3.0.
-
-<<<<<<< HEAD
-=======
-    Added in version 0.3.0.
-
->>>>>>> f086a418
+    Compute summary statistics for depth field from array of genotype structs
+
+    Added in version 0.3.0.
+
     Examples:
         >>> df = spark.createDataFrame([Row(genotypes=[Row(depth=1), Row(depth=2), Row(depth=3)])], 'genotypes: array<struct<depth: int>>')
         >>> df.select(glow.expand_struct(glow.dp_summary_stats('genotypes'))).collect()
         [Row(mean=2.0, stdDev=1.0, min=1.0, max=3.0)]
 
     Args:
-<<<<<<< HEAD
-        genotypes: The array of genotype structs
-=======
-        genotypes : The array of genotype structs
->>>>>>> f086a418
+        genotypes : The array of genotype structs
     """
     assert check_argument_types()
     output = Column(sc()._jvm.io.projectglow.functions.dp_summary_stats(_to_java_column(genotypes)))
@@ -435,7 +336,6 @@
 
     Added in version 0.3.0.
 
-<<<<<<< HEAD
     Examples:
         >>> genotypes = [
         ... Row(calls=[1, 1]),
@@ -446,22 +346,7 @@
         [Row(hetFreqHwe=0.6, pValueHwe=0.7)]
 
     Args:
-        genotypes: The array of genotype structs
-=======
-    Added in version 0.3.0.
-
-    Examples:
-        >>> genotypes = [
-        ... Row(calls=[1, 1]),
-        ... Row(calls=[1, 0]),
-        ... Row(calls=[0, 0])]
-        >>> df = spark.createDataFrame([Row(genotypes=genotypes)], 'genotypes: array<struct<calls: array<int>>>')
-        >>> df.select(glow.expand_struct(glow.hardy_weinberg('genotypes'))).collect()
-        [Row(hetFreqHwe=0.6, pValueHwe=0.7)]
-
-    Args:
-        genotypes : The array of genotype structs
->>>>>>> f086a418
+        genotypes : The array of genotype structs
     """
     assert check_argument_types()
     output = Column(sc()._jvm.io.projectglow.functions.hardy_weinberg(_to_java_column(genotypes)))
@@ -474,7 +359,6 @@
     Computes summary statistics about the genotype quality field for an array of genotype structs
 
     Added in version 0.3.0.
-<<<<<<< HEAD
 
     Examples:
         >>> genotypes = [
@@ -486,21 +370,7 @@
         [Row(mean=2.0, stdDev=1.0, min=1.0, max=3.0)]
 
     Args:
-        genotypes: The array of genotype structs
-=======
-
-    Examples:
-        >>> genotypes = [
-        ... Row(conditionalQuality=1), 
-        ... Row(conditionalQuality=2), 
-        ... Row(conditionalQuality=3)] 
-        >>> df = spark.createDataFrame([Row(genotypes=genotypes)], 'genotypes: array<struct<conditionalQuality: int>>')
-        >>> df.select(glow.expand_struct(glow.gq_summary_stats('genotypes'))).collect()
-        [Row(mean=2.0, stdDev=1.0, min=1.0, max=3.0)]
-
-    Args:
-        genotypes : The array of genotype structs
->>>>>>> f086a418
+        genotypes : The array of genotype structs
     """
     assert check_argument_types()
     output = Column(sc()._jvm.io.projectglow.functions.gq_summary_stats(_to_java_column(genotypes)))
@@ -514,7 +384,6 @@
 
     Added in version 0.3.0.
 
-<<<<<<< HEAD
     Examples:
         >>> sites = [
         ... Row(refAllele='C', alternateAlleles=['G'], genotypes=[Row(sampleId='NA12878', calls=[0, 0])]),
@@ -525,26 +394,9 @@
         [Row(stats=[Row(sampleId='NA12878', callRate=1.0, nCalled=3, nUncalled=0, nHomRef=1, nHet=1, nHomVar=1, nSnp=2, nInsertion=0, nDeletion=1, nTransition=2, nTransversion=0, nSpanningDeletion=0, rTiTv=inf, rInsertionDeletion=0.0, rHetHomVar=1.0)])]
 
     Args:
-        genotypes: The array of genotype structs
-        refAllele: The reference allele
-        alternateAlleles: An array of alternate alleles
-=======
-    Added in version 0.3.0.
-
-    Examples:
-        >>> sites = [
-        ... Row(refAllele='C', alternateAlleles=['G'], genotypes=[Row(sampleId='NA12878', calls=[0, 0])]),
-        ... Row(refAllele='A', alternateAlleles=['G'], genotypes=[Row(sampleId='NA12878', calls=[1, 1])]),
-        ... Row(refAllele='AG', alternateAlleles=['A'], genotypes=[Row(sampleId='NA12878', calls=[1, 0])])]
-        >>> df = spark.createDataFrame(sites, 'alternateAlleles: array<string>, genotypes: array<struct<sampleId: string, calls: array<int>>>, refAllele: string')
-        >>> df.select(glow.sample_call_summary_stats('genotypes', 'refAllele', 'alternateAlleles').alias('stats')).collect()
-        [Row(stats=[Row(sampleId='NA12878', callRate=1.0, nCalled=3, nUncalled=0, nHomRef=1, nHet=1, nHomVar=1, nSnp=2, nInsertion=0, nDeletion=1, nTransition=2, nTransversion=0, nSpanningDeletion=0, rTiTv=inf, rInsertionDeletion=0.0, rHetHomVar=1.0)])]
-
-    Args:
         genotypes : The array of genotype structs
         refAllele : The reference allele
         alternateAlleles : An array of alternate alleles
->>>>>>> f086a418
     """
     assert check_argument_types()
     output = Column(sc()._jvm.io.projectglow.functions.sample_call_summary_stats(_to_java_column(genotypes), _to_java_column(refAllele), _to_java_column(alternateAlleles)))
@@ -557,7 +409,6 @@
     Compute per-sample summary statistics about the depth field in an array of genotype structs
 
     Added in version 0.3.0.
-<<<<<<< HEAD
 
     Examples:
         >>> sites = [
@@ -569,21 +420,7 @@
         [Row(stats=[Row(sampleId='NA12878', mean=2.0, stdDev=1.0, min=1.0, max=3.0)])]
 
     Args:
-        genotypes: The array of genotype structs
-=======
-
-    Examples:
-        >>> sites = [
-        ... Row(genotypes=[Row(sampleId='NA12878', depth=1)]),
-        ... Row(genotypes=[Row(sampleId='NA12878', depth=2)]),
-        ... Row(genotypes=[Row(sampleId='NA12878', depth=3)])]
-        >>> df = spark.createDataFrame(sites, 'genotypes: array<struct<depth: int, sampleId: string>>')
-        >>> df.select(glow.sample_dp_summary_stats('genotypes').alias('stats')).collect()
-        [Row(stats=[Row(sampleId='NA12878', mean=2.0, stdDev=1.0, min=1.0, max=3.0)])]
-
-    Args:
-        genotypes : The array of genotype structs
->>>>>>> f086a418
+        genotypes : The array of genotype structs
     """
     assert check_argument_types()
     output = Column(sc()._jvm.io.projectglow.functions.sample_dp_summary_stats(_to_java_column(genotypes)))
@@ -596,7 +433,6 @@
     Compute per-sample summary statistics about the genotype quality field in an array of genotype structs
 
     Added in version 0.3.0.
-<<<<<<< HEAD
 
     Examples:
         >>> sites = [
@@ -608,21 +444,7 @@
         [Row(stats=[Row(sampleId='NA12878', mean=2.0, stdDev=1.0, min=1.0, max=3.0)])]
 
     Args:
-        genotypes: The array of genotype structs
-=======
-
-    Examples:
-        >>> sites = [
-        ... Row(genotypes=[Row(sampleId='NA12878', conditionalQuality=1)]),
-        ... Row(genotypes=[Row(sampleId='NA12878', conditionalQuality=2)]),
-        ... Row(genotypes=[Row(sampleId='NA12878', conditionalQuality=3)])]
-        >>> df = spark.createDataFrame(sites, 'genotypes: array<struct<conditionalQuality: int, sampleId: string>>')
-        >>> df.select(glow.sample_gq_summary_stats('genotypes').alias('stats')).collect()
-        [Row(stats=[Row(sampleId='NA12878', mean=2.0, stdDev=1.0, min=1.0, max=3.0)])]
-
-    Args:
-        genotypes : The array of genotype structs
->>>>>>> f086a418
+        genotypes : The array of genotype structs
     """
     assert check_argument_types()
     output = Column(sc()._jvm.io.projectglow.functions.sample_gq_summary_stats(_to_java_column(genotypes)))
@@ -637,11 +459,6 @@
 
     Added in version 0.3.0.
 
-<<<<<<< HEAD
-=======
-    Added in version 0.3.0.
-
->>>>>>> f086a418
     Examples:
         >>> from pyspark.ml.linalg import DenseMatrix
         >>> phenotypes = [2, 3, 4]
@@ -652,15 +469,9 @@
         [Row(beta=0.9999999999999998, standardError=1.4901161193847656e-08, pValue=9.486373847239922e-09)]
 
     Args:
-<<<<<<< HEAD
-        genotypes: An array of genotypes
-        phenotypes: An array of phenotypes
-        covariates: A spark.ml matrix of covariates
-=======
         genotypes : An array of genotypes
         phenotypes : An array of phenotypes
-        covariates : A Spark matrix of covariates
->>>>>>> f086a418
+        covariates : A spark.ml matrix of covariates
     """
     assert check_argument_types()
     output = Column(sc()._jvm.io.projectglow.functions.linear_regression_gwas(_to_java_column(genotypes), _to_java_column(phenotypes), _to_java_column(covariates)))
@@ -686,17 +497,10 @@
         [Row(beta=1.1658962684583645, oddsRatio=3.208797540870915, waldConfidenceInterval=[0.2970960052553798, 34.65674891673014], pValue=0.2943946848756771)]
 
     Args:
-<<<<<<< HEAD
-        genotypes: An array of genotype structs
-        phenotypes: A ``double`` array of phenotype values
-        covariates: M ``spark.ml`` matrix of covariates
-        test: Which logistic regression test to use. Can be 'LRT' or 'Firth'.
-=======
-        genotypes : An array of genotypes
-        phenotypes : An array of phenotype values
-        covariates : a matrix of covariates
+        genotypes : An array of genotype structs
+        phenotypes : A ``double`` array of phenotype values
+        covariates : M ``spark.ml`` matrix of covariates
         test : Which logistic regression test to use. Can be 'LRT' or 'Firth'
->>>>>>> f086a418
     """
     assert check_argument_types()
     output = Column(sc()._jvm.io.projectglow.functions.logistic_regression_gwas(_to_java_column(genotypes), _to_java_column(phenotypes), _to_java_column(covariates), test))
@@ -710,11 +514,6 @@
 
     Added in version 0.3.0.
 
-<<<<<<< HEAD
-=======
-    Added in version 0.3.0.
-
->>>>>>> f086a418
     Examples:
         >>> genotypes = [
         ... Row(calls=[1, 1]),
@@ -726,11 +525,7 @@
         [Row(states=[2, 1, 0, -1])]
 
     Args:
-<<<<<<< HEAD
-        genotypes: An array of genotype structs
-=======
         genotypes : An array of genotype structs
->>>>>>> f086a418
     """
     assert check_argument_types()
     output = Column(sc()._jvm.io.projectglow.functions.genotype_states(_to_java_column(genotypes)))
